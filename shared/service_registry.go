--- conflicted
+++ resolved
@@ -62,13 +62,8 @@
 		kind := s.serviceTypes[i]
 		ctx := s.contexts[kind]
 		service := s.services[kind]
-<<<<<<< HEAD
 		if err := service.Stop(ctx.context); err != nil {
-			log.Panicf("Could not stop the following service: %v, %v", kind, err)
-=======
-		if err := service.Stop(); err != nil {
-			log.WithError(err).Errorf("Could not stop the following service: %v", kind)
->>>>>>> 7e2112b4
+			log.WithError(err).Errorf("Could not stop the following service: %v, %v", kind, err)
 		}
 		ctx.cancel()
 	}
