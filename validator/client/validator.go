// Package client represents a gRPC polling-based implementation
// of an eth2 validator client.
package client

import (
	"context"
	"encoding/binary"
	"encoding/hex"
	"fmt"
	"io"
	"strconv"
	"strings"
	"sync"
	"time"

	"github.com/dgraph-io/ristretto"
	types "github.com/farazdagi/prysm-shared-types"
	"github.com/gogo/protobuf/proto"
	ptypes "github.com/gogo/protobuf/types"
	lru "github.com/hashicorp/golang-lru"
	"github.com/pkg/errors"
	ethpb "github.com/prysmaticlabs/ethereumapis/eth/v1alpha1"
	"github.com/prysmaticlabs/prysm/beacon-chain/core/helpers"
	slashpb "github.com/prysmaticlabs/prysm/proto/slashing"
	"github.com/prysmaticlabs/prysm/shared/bytesutil"
	"github.com/prysmaticlabs/prysm/shared/event"
	"github.com/prysmaticlabs/prysm/shared/featureconfig"
	"github.com/prysmaticlabs/prysm/shared/hashutil"
	"github.com/prysmaticlabs/prysm/shared/params"
	"github.com/prysmaticlabs/prysm/shared/slotutil"
	"github.com/prysmaticlabs/prysm/validator/accounts/wallet"
	vdb "github.com/prysmaticlabs/prysm/validator/db"
	"github.com/prysmaticlabs/prysm/validator/keymanager"
	slashingprotection "github.com/prysmaticlabs/prysm/validator/slashing-protection"
	"github.com/sirupsen/logrus"
	"go.opencensus.io/trace"
)

// reconnectPeriod is the frequency that we try to restart our
// slasher connection when the slasher client connection is not ready.
var reconnectPeriod = 5 * time.Second

// ValidatorRole defines the validator role.
type ValidatorRole int8

const (
	roleUnknown = iota
	roleAttester
	roleProposer
	roleAggregator
)

type validator struct {
	logValidatorBalances               bool
	useWeb                             bool
	emitAccountMetrics                 bool
	domainDataLock                     sync.Mutex
	attLogsLock                        sync.Mutex
	aggregatedSlotCommitteeIDCacheLock sync.Mutex
	prevBalanceLock                    sync.RWMutex
	attesterHistoryByPubKeyLock        sync.RWMutex
	walletInitializedFeed              *event.Feed
	genesisTime                        uint64
	domainDataCache                    *ristretto.Cache
	aggregatedSlotCommitteeIDCache     *lru.Cache
	ticker                             *slotutil.SlotTicker
	attesterHistoryByPubKey            map[[48]byte]*slashpb.AttestationHistory
	prevBalance                        map[[48]byte]uint64
	duties                             *ethpb.DutiesResponse
	startBalances                      map[[48]byte]uint64
	attLogs                            map[[32]byte]*attSubmitted
	node                               ethpb.NodeClient
	keyManager                         keymanager.IKeymanager
	beaconClient                       ethpb.BeaconChainClient
	validatorClient                    ethpb.BeaconNodeValidatorClient
	protector                          slashingprotection.Protector
	db                                 vdb.Database
	graffiti                           []byte
	voteStats                          voteStats
}

// Done cleans up the validator.
func (v *validator) Done() {
	v.ticker.Done()
}

// WaitForWalletInitialization checks if the validator needs to wait for
func (v *validator) WaitForWalletInitialization(ctx context.Context) error {
	// This function should only run if we are using managing the
	// validator client using the Prysm web UI.
	if !v.useWeb {
		return nil
	}
	if v.keyManager != nil {
		return nil
	}
	walletChan := make(chan *wallet.Wallet)
	sub := v.walletInitializedFeed.Subscribe(walletChan)
	defer sub.Unsubscribe()
	for {
		select {
		case w := <-walletChan:
			keyManager, err := w.InitializeKeymanager(
				ctx, true, /* skipMnemonicConfirm */
			)
			if err != nil {
				return errors.Wrap(err, "could not read keymanager")
			}
			v.keyManager = keyManager
			return nil
		case <-ctx.Done():
			return errors.New("context canceled")
		}
	}
}

// WaitForChainStart checks whether the beacon node has started its runtime. That is,
// it calls to the beacon node which then verifies the ETH1.0 deposit contract logs to check
// for the ChainStart log to have been emitted. If so, it starts a ticker based on the ChainStart
// unix timestamp which will be used to keep track of time within the validator client.
func (v *validator) WaitForChainStart(ctx context.Context) error {
	ctx, span := trace.StartSpan(ctx, "validator.WaitForChainStart")
	defer span.End()
	// First, check if the beacon chain has started.
	stream, err := v.validatorClient.WaitForChainStart(ctx, &ptypes.Empty{})
	if err != nil {
		return errors.Wrap(err, "could not setup beacon chain ChainStart streaming client")
	}

	log.Info("Waiting for beacon chain start log from the ETH 1.0 deposit contract")
	chainStartRes, err := stream.Recv()
	if err != io.EOF {
		if ctx.Err() == context.Canceled {
			return errors.Wrap(ctx.Err(), "context has been canceled so shutting down the loop")
		}
		if err != nil {
			return errors.Wrap(err, "could not receive ChainStart from stream")
		}
		v.genesisTime = chainStartRes.GenesisTime
	}

	// Once the ChainStart log is received, we update the genesis time of the validator client
	// and begin a slot ticker used to track the current slot the beacon node is in.
	v.ticker = slotutil.GetSlotTicker(time.Unix(int64(v.genesisTime), 0), params.BeaconConfig().SecondsPerSlot)
	log.WithField("genesisTime", time.Unix(int64(v.genesisTime), 0)).Info("Beacon chain started")
	return nil
}

// WaitForSync checks whether the beacon node has sync to the latest head.
func (v *validator) WaitForSync(ctx context.Context) error {
	ctx, span := trace.StartSpan(ctx, "validator.WaitForSync")
	defer span.End()

	s, err := v.node.GetSyncStatus(ctx, &ptypes.Empty{})
	if err != nil {
		return errors.Wrap(err, "could not get sync status")
	}
	if !s.Syncing {
		return nil
	}

	for {
		select {
		// Poll every half slot.
		case <-time.After(slotutil.DivideSlotBy(2 /* twice per slot */)):
			s, err := v.node.GetSyncStatus(ctx, &ptypes.Empty{})
			if err != nil {
				return errors.Wrap(err, "could not get sync status")
			}
			if !s.Syncing {
				return nil
			}
			log.Info("Waiting for beacon node to sync to latest chain head")
		case <-ctx.Done():
			return errors.New("context has been canceled, exiting goroutine")
		}
	}
}

// WaitForSynced opens a stream with the beacon chain node so it can be informed of when the beacon node is
// fully synced and ready to communicate with the validator.
func (v *validator) WaitForSynced(ctx context.Context) error {
	ctx, span := trace.StartSpan(ctx, "validator.WaitForSynced")
	defer span.End()
	// First, check if the beacon chain has started.
	stream, err := v.validatorClient.WaitForSynced(ctx, &ptypes.Empty{})
	if err != nil {
		return errors.Wrap(err, "could not setup beacon chain Synced streaming client")
	}

	log.Info("Waiting for chainstart to occur and the beacon node to be fully synced")
	syncedRes, err := stream.Recv()
	if err != io.EOF {
		if ctx.Err() == context.Canceled {
			return errors.Wrap(ctx.Err(), "context has been canceled so shutting down the loop")
		}
		if err != nil {
			return errors.Wrap(err, "could not receive Synced from stream")
		}
		v.genesisTime = syncedRes.GenesisTime
	}

	// Once the Synced log is received, we update the genesis time of the validator client
	// and begin a slot ticker used to track the current slot the beacon node is in.
	v.ticker = slotutil.GetSlotTicker(time.Unix(int64(v.genesisTime), 0), params.BeaconConfig().SecondsPerSlot)
	log.WithField("genesisTime", time.Unix(int64(v.genesisTime), 0)).Info("Chain has started and the beacon node is synced")
	return nil
}

// SlasherReady checks if slasher that was configured as external protection
// is reachable.
func (v *validator) SlasherReady(ctx context.Context) error {
	ctx, span := trace.StartSpan(ctx, "validator.SlasherReady")
	defer span.End()
	if featureconfig.Get().SlasherProtection {
		err := v.protector.Status()
		if err == nil {
			return nil
		}
		ticker := time.NewTicker(reconnectPeriod)
		defer ticker.Stop()
		for {
			select {
			case <-ticker.C:
				log.WithError(err).Info("Slasher connection wasn't ready. Trying again")
				err = v.protector.Status()
				if err != nil {
					continue
				}
				log.Info("Slasher connection is ready")
				return nil
			case <-ctx.Done():
				log.Debug("Context closed, exiting reconnect external protection")
				return errors.New("context closed, no longer attempting to restart external protection")
			}
		}
	}
	return nil
}

// WaitForActivation checks whether the validator pubkey is in the active
// validator set. If not, this operation will block until an activation message is
// received.
func (v *validator) WaitForActivation(ctx context.Context) error {
	ctx, span := trace.StartSpan(ctx, "validator.WaitForActivation")
	defer span.End()

	validatingKeys, err := v.keyManager.FetchValidatingPublicKeys(ctx)
	if err != nil {
		return errors.Wrap(err, "could not fetch validating keys")
	}
	req := &ethpb.ValidatorActivationRequest{
		PublicKeys: bytesutil.FromBytes48Array(validatingKeys),
	}
	stream, err := v.validatorClient.WaitForActivation(ctx, req)
	if err != nil {
		return errors.Wrap(err, "could not setup validator WaitForActivation streaming client")
	}
	for {
		res, err := stream.Recv()
		// If the stream is closed, we stop the loop.
		if errors.Is(err, io.EOF) {
			break
		}
		// If context is canceled we stop the loop.
		if ctx.Err() == context.Canceled {
			return errors.Wrap(ctx.Err(), "context has been canceled so shutting down the loop")
		}
		if err != nil {
			return errors.Wrap(err, "could not receive validator activation from stream")
		}
		valActivated := v.checkAndLogValidatorStatus(res.Statuses)

		if valActivated {
			for _, statusResp := range res.Statuses {
				if statusResp.Status.Status != ethpb.ValidatorStatus_ACTIVE {
					continue
				}
				log.WithFields(logrus.Fields{
					"publicKey": fmt.Sprintf("%#x", bytesutil.Trunc(statusResp.PublicKey)),
					"index":     statusResp.Index,
				}).Info("Validator activated")
			}
			break
		}
	}
	v.ticker = slotutil.GetSlotTicker(time.Unix(int64(v.genesisTime), 0), params.BeaconConfig().SecondsPerSlot)

	return nil
}

func (v *validator) checkAndLogValidatorStatus(validatorStatuses []*ethpb.ValidatorActivationResponse_Status) bool {
	nonexistentIndex := ^uint64(0)
	var validatorActivated bool
	for _, status := range validatorStatuses {
		fields := logrus.Fields{
			"pubKey": fmt.Sprintf("%#x", bytesutil.Trunc(status.PublicKey)),
			"status": status.Status.Status.String(),
		}
		if status.Index != nonexistentIndex {
			fields["index"] = status.Index
		}
		log := log.WithFields(fields)
		if v.emitAccountMetrics {
			fmtKey := fmt.Sprintf("%#x", status.PublicKey)
			ValidatorStatusesGaugeVec.WithLabelValues(fmtKey).Set(float64(status.Status.Status))
		}
		switch status.Status.Status {
		case ethpb.ValidatorStatus_UNKNOWN_STATUS:
			log.Info("Waiting for deposit to be observed by beacon node")
		case ethpb.ValidatorStatus_DEPOSITED:
			if status.Status.DepositInclusionSlot != 0 {
				log.WithFields(logrus.Fields{
					"expectedInclusionSlot":  status.Status.DepositInclusionSlot,
					"eth1DepositBlockNumber": status.Status.Eth1DepositBlockNumber,
				}).Info("Deposit for validator received but not processed into the beacon state")
			} else {
				log.WithField(
					"positionInActivationQueue", status.Status.PositionInActivationQueue,
				).Info("Deposit processed, entering activation queue after finalization")
			}
		case ethpb.ValidatorStatus_PENDING:
			if status.Status.ActivationEpoch == params.BeaconConfig().FarFutureEpoch {
				log.WithFields(logrus.Fields{
					"positionInActivationQueue": status.Status.PositionInActivationQueue,
				}).Info("Waiting to be assigned activation epoch")
			} else {
				log.WithFields(logrus.Fields{
					"activationEpoch": status.Status.ActivationEpoch,
				}).Info("Waiting for activation")
			}
		case ethpb.ValidatorStatus_ACTIVE:
			validatorActivated = true
		case ethpb.ValidatorStatus_EXITED:
			log.Info("Validator exited")
		case ethpb.ValidatorStatus_INVALID:
			log.Warn("Invalid Eth1 deposit")
		default:
			log.WithFields(logrus.Fields{
				"activationEpoch": status.Status.ActivationEpoch,
			}).Info("Validator status")
		}
	}
	return validatorActivated
}

// CanonicalHeadSlot returns the slot of canonical block currently found in the
// beacon chain via RPC.
func (v *validator) CanonicalHeadSlot(ctx context.Context) (types.Slot, error) {
	ctx, span := trace.StartSpan(ctx, "validator.CanonicalHeadSlot")
	defer span.End()
	head, err := v.beaconClient.GetChainHead(ctx, &ptypes.Empty{})
	if err != nil {
		return 0, err
	}
	return head.HeadSlot, nil
}

// NextSlot emits the next slot number at the start time of that slot.
func (v *validator) NextSlot() <-chan types.Slot {
	return v.ticker.C()
}

// SlotDeadline is the start time of the next slot.
func (v *validator) SlotDeadline(slot types.Slot) time.Time {
	secs := slot.Add(1).Mul(params.BeaconConfig().SecondsPerSlot).Uint64()
	return time.Unix(int64(v.genesisTime), 0 /*ns*/).Add(time.Duration(secs) * time.Second)
}

// UpdateDuties checks the slot number to determine if the validator's
// list of upcoming assignments needs to be updated. For example, at the
// beginning of a new epoch.
func (v *validator) UpdateDuties(ctx context.Context, slot types.Slot) error {
	if slot%params.BeaconConfig().SlotsPerEpoch != 0 && v.duties != nil {
		// Do nothing if not epoch start AND assignments already exist.
		return nil
	}
	// Set deadline to end of epoch.
	ss, err := helpers.StartSlot(helpers.SlotToEpoch(slot) + 1)
	if err != nil {
		return err
	}
	ctx, cancel := context.WithDeadline(ctx, v.SlotDeadline(ss))
	defer cancel()
	ctx, span := trace.StartSpan(ctx, "validator.UpdateAssignments")
	defer span.End()

	validatingKeys, err := v.keyManager.FetchValidatingPublicKeys(ctx)
	if err != nil {
		return err
	}
	req := &ethpb.DutiesRequest{
		Epoch:      types.ToEpoch(slot.Uint64() / params.BeaconConfig().SlotsPerEpoch.Uint64()),
		PublicKeys: bytesutil.FromBytes48Array(validatingKeys),
	}

	// If duties is nil it means we have had no prior duties and just started up.
	resp, err := v.validatorClient.GetDuties(ctx, req)
	if err != nil {
		v.duties = nil // Clear assignments so we know to retry the request.
		log.Error(err)
		return err
	}

	v.duties = resp
	v.logDuties(slot, v.duties.Duties)
	subscribeSlots := make([]types.Slot, 0, len(validatingKeys))
	subscribeCommitteeIDs := make([]uint64, 0, len(validatingKeys))
	subscribeIsAggregator := make([]bool, 0, len(validatingKeys))
	alreadySubscribed := make(map[[64]byte]bool)

	for _, duty := range v.duties.Duties {
		pk := bytesutil.ToBytes48(duty.PublicKey)
		if duty.Status == ethpb.ValidatorStatus_ACTIVE || duty.Status == ethpb.ValidatorStatus_EXITING {
			attesterSlot := duty.AttesterSlot
			committeeIndex := duty.CommitteeIndex

			alreadySubscribedKey := validatorSubscribeKey(attesterSlot, committeeIndex)
			if _, ok := alreadySubscribed[alreadySubscribedKey]; ok {
				continue
			}

			aggregator, err := v.isAggregator(ctx, duty.Committee, attesterSlot, pk)
			if err != nil {
				return errors.Wrap(err, "could not check if a validator is an aggregator")
			}
			if aggregator {
				alreadySubscribed[alreadySubscribedKey] = true
			}

			subscribeSlots = append(subscribeSlots, attesterSlot)
			subscribeCommitteeIDs = append(subscribeCommitteeIDs, committeeIndex)
			subscribeIsAggregator = append(subscribeIsAggregator, aggregator)
		}
	}

	// Notify beacon node to subscribe to the attester and aggregator subnets for the next epoch.
	req.Epoch++
	dutiesNextEpoch, err := v.validatorClient.GetDuties(ctx, req)
	if err != nil {
		log.Error(err)
		return err
	}
	for _, duty := range dutiesNextEpoch.Duties {
		if duty.Status == ethpb.ValidatorStatus_ACTIVE || duty.Status == ethpb.ValidatorStatus_EXITING {
			attesterSlot := duty.AttesterSlot
			committeeIndex := duty.CommitteeIndex

			alreadySubscribedKey := validatorSubscribeKey(attesterSlot, committeeIndex)
			if _, ok := alreadySubscribed[alreadySubscribedKey]; ok {
				continue
			}

			aggregator, err := v.isAggregator(ctx, duty.Committee, attesterSlot, bytesutil.ToBytes48(duty.PublicKey))
			if err != nil {
				return errors.Wrap(err, "could not check if a validator is an aggregator")
			}
			if aggregator {
				alreadySubscribed[alreadySubscribedKey] = true
			}

			subscribeSlots = append(subscribeSlots, attesterSlot)
			subscribeCommitteeIDs = append(subscribeCommitteeIDs, committeeIndex)
			subscribeIsAggregator = append(subscribeIsAggregator, aggregator)
		}
	}

	_, err = v.validatorClient.SubscribeCommitteeSubnets(ctx, &ethpb.CommitteeSubnetsSubscribeRequest{
		Slots:        subscribeSlots,
		CommitteeIds: subscribeCommitteeIDs,
		IsAggregator: subscribeIsAggregator,
	})

	return err
}

// RolesAt slot returns the validator roles at the given slot. Returns nil if the
// validator is known to not have a roles at the at slot. Returns UNKNOWN if the
// validator assignments are unknown. Otherwise returns a valid ValidatorRole map.
func (v *validator) RolesAt(ctx context.Context, slot types.Slot) (map[[48]byte][]ValidatorRole, error) {
	rolesAt := make(map[[48]byte][]ValidatorRole)
	for _, duty := range v.duties.Duties {
		var roles []ValidatorRole

		if duty == nil {
			continue
		}
		if len(duty.ProposerSlots) > 0 {
			for _, proposerSlot := range duty.ProposerSlots {
				if proposerSlot != 0 && proposerSlot == slot {
					roles = append(roles, roleProposer)
					break
				}
			}
		}
		if duty.AttesterSlot == slot {
			roles = append(roles, roleAttester)

			aggregator, err := v.isAggregator(ctx, duty.Committee, slot, bytesutil.ToBytes48(duty.PublicKey))
			if err != nil {
				return nil, errors.Wrap(err, "could not check if a validator is an aggregator")
			}
			if aggregator {
				roles = append(roles, roleAggregator)
			}

		}
		if len(roles) == 0 {
			roles = append(roles, roleUnknown)
		}

		var pubKey [48]byte
		copy(pubKey[:], duty.PublicKey)
		rolesAt[pubKey] = roles
	}
	return rolesAt, nil
}

// UpdateProtections goes through the duties of the given slot and fetches the required validator history,
// assigning it in validator.
func (v *validator) UpdateProtections(ctx context.Context, slot types.Slot) error {
	attestingPubKeys := make([][48]byte, 0, len(v.duties.CurrentEpochDuties))
	for _, duty := range v.duties.CurrentEpochDuties {
		if duty == nil || duty.AttesterSlot != slot {
			continue
		}
		attestingPubKeys = append(attestingPubKeys, bytesutil.ToBytes48(duty.PublicKey))
	}
	attHistoryByPubKey, err := v.db.AttestationHistoryForPubKeys(ctx, attestingPubKeys)
	if err != nil {
		return errors.Wrap(err, "could not get attester history")
	}
	v.attesterHistoryByPubKeyLock.Lock()
	v.attesterHistoryByPubKey = attHistoryByPubKey
	v.attesterHistoryByPubKeyLock.Unlock()
	return nil
}

// SaveProtections saves the attestation information currently in validator state.
func (v *validator) SaveProtections(ctx context.Context) error {
	v.attesterHistoryByPubKeyLock.RLock()
	if err := v.db.SaveAttestationHistoryForPubKeys(ctx, v.attesterHistoryByPubKey); err != nil {
		return errors.Wrap(err, "could not save attester history to DB")
	}
	v.attesterHistoryByPubKeyLock.RUnlock()
	v.attesterHistoryByPubKeyLock.Lock()
	v.attesterHistoryByPubKey = make(map[[48]byte]*slashpb.AttestationHistory)
	v.attesterHistoryByPubKeyLock.Unlock()

	return nil
}

// isAggregator checks if a validator is an aggregator of a given slot, it uses the selection algorithm outlined in:
// https://github.com/ethereum/eth2.0-specs/blob/v0.9.3/specs/validator/0_beacon-chain-validator.md#aggregation-selection
func (v *validator) isAggregator(ctx context.Context, committee []uint64, slot types.Slot, pubKey [48]byte) (bool, error) {
	modulo := uint64(1)
	if len(committee)/int(params.BeaconConfig().TargetAggregatorsPerCommittee) > 1 {
		modulo = uint64(len(committee)) / params.BeaconConfig().TargetAggregatorsPerCommittee
	}

	slotSig, err := v.signSlot(ctx, pubKey, slot)
	if err != nil {
		return false, err
	}

	b := hashutil.Hash(slotSig)

	return binary.LittleEndian.Uint64(b[:8])%modulo == 0, nil
}

// UpdateDomainDataCaches by making calls for all of the possible domain data. These can change when
// the fork version changes which can happen once per epoch. Although changing for the fork version
// is very rare, a validator should check these data every epoch to be sure the validator is
// participating on the correct fork version.
func (v *validator) UpdateDomainDataCaches(ctx context.Context, slot types.Slot) {
	for _, d := range [][]byte{
		params.BeaconConfig().DomainRandao[:],
		params.BeaconConfig().DomainBeaconAttester[:],
		params.BeaconConfig().DomainBeaconProposer[:],
		params.BeaconConfig().DomainSelectionProof[:],
		params.BeaconConfig().DomainAggregateAndProof[:],
	} {
		_, err := v.domainData(ctx, helpers.SlotToEpoch(slot), d)
		if err != nil {
			log.WithError(err).Errorf("Failed to update domain data for domain %v", d)
		}
	}
}

<<<<<<< HEAD
func (v *validator) domainData(ctx context.Context, epoch types.Epoch, domain []byte) (*ethpb.DomainResponse, error) {
=======
// AllValidatorsAreExited informs whether all validators have already exited.
func (v *validator) AllValidatorsAreExited(ctx context.Context) (bool, error) {
	validatingKeys, err := v.keyManager.FetchValidatingPublicKeys(ctx)
	if err != nil {
		return false, errors.Wrap(err, "could not fetch validating keys")
	}
	var publicKeys [][]byte
	for _, key := range validatingKeys {
		publicKeys = append(publicKeys, key[:])
	}
	request := &ethpb.MultipleValidatorStatusRequest{
		PublicKeys: publicKeys,
	}
	response, err := v.validatorClient.MultipleValidatorStatus(ctx, request)
	if err != nil {
		return false, err
	}
	for _, status := range response.Statuses {
		if status.Status != ethpb.ValidatorStatus_EXITED {
			return false, nil
		}
	}
	return true, nil
}

func (v *validator) domainData(ctx context.Context, epoch uint64, domain []byte) (*ethpb.DomainResponse, error) {
>>>>>>> 21c5ba8e
	v.domainDataLock.Lock()
	defer v.domainDataLock.Unlock()

	req := &ethpb.DomainRequest{
		Epoch:  epoch,
		Domain: domain,
	}

	key := strings.Join([]string{strconv.FormatUint(req.Epoch.Uint64(), 10), hex.EncodeToString(req.Domain)}, ",")

	if val, ok := v.domainDataCache.Get(key); ok {
		return proto.Clone(val.(proto.Message)).(*ethpb.DomainResponse), nil
	}

	res, err := v.validatorClient.DomainData(ctx, req)
	if err != nil {
		return nil, err
	}

	v.domainDataCache.Set(key, proto.Clone(res), 1)

	return res, nil
}

func (v *validator) logDuties(slot types.Slot, duties []*ethpb.DutiesResponse_Duty) {
	attesterKeys := make([][]string, params.BeaconConfig().SlotsPerEpoch)
	for i := range attesterKeys {
		attesterKeys[i] = make([]string, 0)
	}
	proposerKeys := make([]string, params.BeaconConfig().SlotsPerEpoch)
	slotOffset := slot.Sub(slot.Uint64() % params.BeaconConfig().SlotsPerEpoch.Uint64())

	for _, duty := range duties {
		if v.emitAccountMetrics {
			fmtKey := fmt.Sprintf("%#x", duty.PublicKey)
			ValidatorStatusesGaugeVec.WithLabelValues(fmtKey).Set(float64(duty.Status))
		}

		// Only interested in validators who are attesting/proposing.
		// Note that SLASHING validators will have duties but their results are ignored by the network so we don't bother with them.
		if duty.Status != ethpb.ValidatorStatus_ACTIVE && duty.Status != ethpb.ValidatorStatus_EXITING {
			continue
		}

		validatorKey := fmt.Sprintf("%#x", bytesutil.Trunc(duty.PublicKey))
		attesterIndex := duty.AttesterSlot - slotOffset
		if attesterIndex >= params.BeaconConfig().SlotsPerEpoch {
			log.WithField("duty", duty).Warn("Invalid attester slot")
		} else {
			attesterKeys[duty.AttesterSlot-slotOffset] = append(attesterKeys[duty.AttesterSlot-slotOffset], validatorKey)
		}

		for _, proposerSlot := range duty.ProposerSlots {
			proposerIndex := proposerSlot - slotOffset
			if proposerIndex >= params.BeaconConfig().SlotsPerEpoch {
				log.WithField("duty", duty).Warn("Invalid proposer slot")
			} else {
				proposerKeys[proposerIndex] = validatorKey
			}
		}
	}

	for i := types.Slot(0); i < params.BeaconConfig().SlotsPerEpoch; i++ {
		if len(attesterKeys[i]) > 0 {
			log.WithField("slot", slotOffset+i).WithField("attesters", len(attesterKeys[i])).WithField("pubKeys", attesterKeys[i]).Info("Attestation schedule")
		}
		if proposerKeys[i] != "" {
			log.WithField("slot", slotOffset+i).WithField("pubKey", proposerKeys[i]).Info("Proposal schedule")
		}
	}
}

// This constructs a validator subscribed key, it's used to track
// which subnet has already been pending requested.
func validatorSubscribeKey(slot types.Slot, committeeID uint64) [64]byte {
	return bytesutil.ToBytes64(append(bytesutil.Bytes32(slot.Uint64()), bytesutil.Bytes32(committeeID)...))
}

// This tracks all validators' voting status.
type voteStats struct {
	startEpoch            types.Epoch
	includedAttestedCount uint64
	totalAttestedCount    uint64
	totalDistance         types.Slot
	correctSources        uint64
	totalSources          uint64
	correctTargets        uint64
	totalTargets          uint64
	correctHeads          uint64
	totalHeads            uint64
}<|MERGE_RESOLUTION|>--- conflicted
+++ resolved
@@ -587,9 +587,6 @@
 	}
 }
 
-<<<<<<< HEAD
-func (v *validator) domainData(ctx context.Context, epoch types.Epoch, domain []byte) (*ethpb.DomainResponse, error) {
-=======
 // AllValidatorsAreExited informs whether all validators have already exited.
 func (v *validator) AllValidatorsAreExited(ctx context.Context) (bool, error) {
 	validatingKeys, err := v.keyManager.FetchValidatingPublicKeys(ctx)
@@ -615,8 +612,7 @@
 	return true, nil
 }
 
-func (v *validator) domainData(ctx context.Context, epoch uint64, domain []byte) (*ethpb.DomainResponse, error) {
->>>>>>> 21c5ba8e
+func (v *validator) domainData(ctx context.Context, epoch types.Epoch, domain []byte) (*ethpb.DomainResponse, error) {
 	v.domainDataLock.Lock()
 	defer v.domainDataLock.Unlock()
 
